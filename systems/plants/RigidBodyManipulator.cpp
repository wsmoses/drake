--- conflicted
+++ resolved
@@ -844,17 +844,12 @@
           }
 
           if (j>=3) {
-<<<<<<< HEAD
             for (k=3; k<6; k++) {
-              TddTmult = bodies[parent]->T*bodies[i]->Ttree * Tbinv * fb_ddTJ[j-3][k-3] * Tb;
-=======
-          	for (k=3; k<6; k++) {
               TddTmult = parent->T*bodies[i]->Ttree * Tbinv * fb_ddTJ[j-3][k-3] * Tb;
->>>>>>> b1fd26ca
               bodies[i]->ddTdqdq.row(3*num_positions*(bodies[i]->position_num_start+k) + bodies[i]->position_num_start+j) += TddTmult.row(0);
               bodies[i]->ddTdqdq.row(3*num_positions*(bodies[i]->position_num_start+k) + bodies[i]->position_num_start+j + num_positions) += TddTmult.row(1);
               bodies[i]->ddTdqdq.row(3*num_positions*(bodies[i]->position_num_start+k) + bodies[i]->position_num_start+j + 2*num_positions) += TddTmult.row(2);
-          	}
+            }
           }
         }
       }
@@ -917,15 +912,9 @@
 
       if (b_compute_second_derivatives) {
         //ddTdqdq = [d(dTdq)dq1; d(dTdq)dq2; ...]
-<<<<<<< HEAD
-        //  bodies[i]->ddTdqdq = bodies[parent]->ddTdqdq * Tmult; // pushed this into the loop below to exploit the sparsity
-        for (set<IndexRange>::iterator iter = bodies[parent]->ddTdqdq_nonzero_rows_grouped.begin(); iter != bodies[parent]->ddTdqdq_nonzero_rows_grouped.end(); iter++) {
-          bodies[i]->ddTdqdq.block(iter->start,0,iter->length,4) = bodies[parent]->ddTdqdq.block(iter->start,0,iter->length,4) * Tmult;
-=======
         //	bodies[i]->ddTdqdq = parent->ddTdqdq * Tmult; // pushed this into the loop below to exploit the sparsity
         for (set<IndexRange>::iterator iter = parent->ddTdqdq_nonzero_rows_grouped.begin(); iter != parent->ddTdqdq_nonzero_rows_grouped.end(); iter++) {
           bodies[i]->ddTdqdq.block(iter->start,0,iter->length,4) = parent->ddTdqdq.block(iter->start,0,iter->length,4) * Tmult;
->>>>>>> b1fd26ca
         }
 
         dTdTmult = parent->dTdq * dTmult;
